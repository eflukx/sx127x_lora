--- conflicted
+++ resolved
@@ -182,8 +182,8 @@
     Transmitting,
 }
 
+use crate::register::{FskDataModulationShaping, FskRampUpRamDown};
 use Error::*;
-use crate::register::{FskDataModulationShaping, FskRampUpRamDown};
 
 #[cfg(not(feature = "version_0x09"))]
 const VERSION_CHECK: u8 = 0x12;
@@ -269,16 +269,10 @@
         self.write_register(Register::RegDioMapping1.addr(), 0b01_00_00_00)
     }
 
-<<<<<<< HEAD
-    pub fn transmit_payload(&mut self, payload: &[u8])
-                            -> Result<(),Error<E, CS::Error, RESET::Error>>{
-=======
     pub fn transmit_payload(
         &mut self,
-        buffer: [u8; 255],
-        payload_size: usize,
+        payload: &[u8],
     ) -> Result<(), Error<E, CS::Error, RESET::Error>> {
->>>>>>> 6aa07738
         if self.transmitting()? {
             Err(Transmitting)
         } else {
@@ -292,17 +286,13 @@
             self.write_register(Register::RegIrqFlags.addr(), 0)?;
             self.write_register(Register::RegFifoAddrPtr.addr(), 0)?;
             self.write_register(Register::RegPayloadLength.addr(), 0)?;
-<<<<<<< HEAD
             for &byte in payload.iter().take(255) {
                 self.write_register(Register::RegFifo.addr(), byte)?;
             }
-            self.write_register(Register::RegPayloadLength.addr(),payload.len().min(255) as u8)?;
-=======
-            for byte in buffer.iter().take(payload_size) {
-                self.write_register(Register::RegFifo.addr(), *byte)?;
-            }
-            self.write_register(Register::RegPayloadLength.addr(), payload_size as u8)?;
->>>>>>> 6aa07738
+            self.write_register(
+                Register::RegPayloadLength.addr(),
+                payload.len().min(255) as u8,
+            )?;
             self.set_mode(RadioMode::Tx)?;
             Ok(())
         }
@@ -682,25 +672,27 @@
 
     pub fn put_in_fsk_mode(&mut self) -> Result<(), Error<E, CS::Error, RESET::Error>> {
         // Put in FSK mode
-        let op_mode: &mut u8 = 0x0
-            .set_bit(7, false)  // FSK mode
-            .set_bits(5..6, 0x00)   // FSK modulation
-            .set_bit(3, false)  //Low freq registers
+        let mut op_mode: u8 = 0x0;
+        op_mode
+            .set_bit(7, false) // FSK mode
+            .set_bits(5..6, 0x00) // FSK modulation
+            .set_bit(3, false) //Low freq registers
             .set_bits(0..2, 0b011); // Mode
 
-        self.write_register(Register::RegOpMode as u8, *op_mode)
+        self.write_register(Register::RegOpMode as u8, op_mode)
     }
 
     pub fn set_fsk_pa_ramp(
         &mut self,
         modulation_shaping: FskDataModulationShaping,
-        ramp: FskRampUpRamDown
+        ramp: FskRampUpRamDown,
     ) -> Result<(), Error<E, CS::Error, RESET::Error>> {
-        let pa_ramp: &mut u8 = 0x0
+        let mut pa_ramp: u8 = 0x0;
+        pa_ramp
             .set_bits(5..6, modulation_shaping as u8)
             .set_bits(0..3, ramp as u8);
 
-        self.write_register(Register::RegPaRamp as u8, *pa_ramp)
+        self.write_register(Register::RegPaRamp as u8, pa_ramp)
     }
 }
 /// Modes of the radio and their corresponding register values.
